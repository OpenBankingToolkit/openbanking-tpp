--- conflicted
+++ resolved
@@ -46,13 +46,8 @@
     <properties>
         <ob-common.version>1.0.60</ob-common.version>
         <ob-auth.version>1.0.53</ob-auth.version>
-<<<<<<< HEAD
-        <ob-jwkms.version>1.1.49</ob-jwkms.version>
+        <ob-jwkms.version>1.1.50</ob-jwkms.version>
         <ob-clients.version>1.0.21</ob-clients.version>
-=======
-        <ob-jwkms.version>1.1.50</ob-jwkms.version>
-        <ob-clients.version>1.0.19</ob-clients.version>
->>>>>>> 6f96fddc
     </properties>
 
     <modules>
