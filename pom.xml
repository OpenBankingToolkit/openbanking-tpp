--- conflicted
+++ resolved
@@ -46,13 +46,8 @@
     <properties>
         <ob-common.version>1.0.70</ob-common.version>
         <ob-auth.version>1.0.55</ob-auth.version>
-<<<<<<< HEAD
         <ob-jwkms.version>1.1.65</ob-jwkms.version>
-        <ob-clients.version>1.0.30</ob-clients.version>
-=======
-        <ob-jwkms.version>1.1.64</ob-jwkms.version>
         <ob-clients.version>1.0.31</ob-clients.version>
->>>>>>> 8d8af7b1
     </properties>
 
     <modules>
